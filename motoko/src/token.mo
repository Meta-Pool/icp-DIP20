/**
 * Module     : token.mo
 * Copyright  : 2021 DFinance Team
 * License    : Apache 2.0 with LLVM Exception
 * Maintainer : DFinance Team <hello@dfinance.ai>
 * Stability  : Experimental
 */

import HashMap "mo:base/HashMap";
import Principal "mo:base/Principal";
import Types "./types";
import Time "mo:base/Time";
import Iter "mo:base/Iter";
import Array "mo:base/Array";
import Option "mo:base/Option";
import Order "mo:base/Order";
import Nat "mo:base/Nat";
import Result "mo:base/Result";
import ExperimentalCycles "mo:base/ExperimentalCycles";

shared(msg) actor class Token(
    _logo: Text,
    _name: Text, 
    _symbol: Text,
    _decimals: Nat8, 
    _totalSupply: Nat, 
    _owner: Principal,
    _fee: Nat
    ) {
    type Operation = Types.Operation;
    type TxRecord = Types.TxRecord;
    type Metadata = {
        logo : Text;
        name : Text;
        symbol : Text;
        decimals : Nat8;
        totalSupply : Nat;
        owner : Principal;
        fee : Nat;
    };
    // returns tx index or error msg
    type TxReceipt = Result.Result<Nat, {
        #InsufficientBalance;
        #InsufficientAllowance;
    }>;

    private stable var owner_ : Principal = _owner;
    private stable var logo_ : Text = _logo;
    private stable var name_ : Text = _name;
    private stable var decimals_ : Nat8 = _decimals;
    private stable var symbol_ : Text = _symbol;
    private stable var totalSupply_ : Nat = _totalSupply;
    private stable var blackhole : Principal = Principal.fromText("aaaaa-aa");
    private stable var feeTo : Principal = owner_;
    private stable var fee : Nat = _fee;
    private stable var balanceEntries : [(Principal, Nat)] = [];
    private stable var allowanceEntries : [(Principal, [(Principal, Nat)])] = [];
    private var balances = HashMap.HashMap<Principal, Nat>(1, Principal.equal, Principal.hash);
    private var allowances = HashMap.HashMap<Principal, HashMap.HashMap<Principal, Nat>>(1, Principal.equal, Principal.hash);
    balances.put(owner_, totalSupply_);
    private stable let genesis : TxRecord = {
        caller = ?owner_;
        op = #mint;
        index = 0;
        from = blackhole;
        to = owner_;
        amount = totalSupply_;
        fee = 0;
        timestamp = Time.now();
    };
    private stable var ops : [TxRecord] = [genesis];

    private func addRecord(
        caller: ?Principal, op: Operation, from: Principal, to: Principal, amount: Nat,
        fee: Nat, timestamp: Time.Time
    ): Nat {
        let index = ops.size();
        let o : TxRecord = {
            caller = caller;
            op = op;
            index = index;
            from = from;
            to = to;
            amount = amount;
            fee = fee;
            timestamp = timestamp;
        };
        ops := Array.append(ops, [o]);
        return index;
    };

    private func _chargeFee(from: Principal, fee: Nat) {
        if(fee > 0) {
            _transfer(from, feeTo, fee);
        };
    };

    private func _transfer(from: Principal, to: Principal, value: Nat) {
        let from_balance = _balanceOf(from);
        let from_balance_new : Nat = from_balance - value;
        if (from_balance_new != 0) { balances.put(from, from_balance_new); }
        else { balances.delete(from); };

        let to_balance = _balanceOf(to);
        let to_balance_new : Nat = to_balance + value;
        if (to_balance_new != 0) { balances.put(to, to_balance_new); };
    };

    private func _balanceOf(who: Principal) : Nat {
        switch (balances.get(who)) {
            case (?balance) { return balance; };
            case (_) { return 0; };
        }
    };

    private func _allowance(owner: Principal, spender: Principal) : Nat {
        switch(allowances.get(owner)) {
            case (?allowance_owner) {
                switch(allowance_owner.get(spender)) {
                    case (?allowance) { return allowance; };
                    case (_) { return 0; };
                }
            };
            case (_) { return 0; };
        }
    };

    /*
    *   Core interfaces: 
    *       update calls: 
    *           transfer/transferFrom/approve
    *       query calls: 
    *           logo/name/symbol/decimal/totalSupply/balanceOf/allowance/getMetadata
    *           historySize/getTransaction/getTransactions
    */

    /// Transfers value amount of tokens to Principal to.
    public shared(msg) func transfer(to: Principal, value: Nat) : async TxReceipt {
        if (value < fee or _balanceOf(msg.caller) < value) {
            return #err(#InsufficientBalance);
        };
        _chargeFee(msg.caller, fee);
        _transfer(msg.caller, to, value);
        let txid = addRecord(null, #transfer, msg.caller, to, value, fee, Time.now());
        return #ok(txid);
    };

    /// Transfers value amount of tokens from Principal from to Principal to.
    public shared(msg) func transferFrom(from: Principal, to: Principal, value: Nat) : async TxReceipt {
        if (value < fee or _balanceOf(from) < value) {
            return #err(#InsufficientBalance);
        };
        let allowed : Nat = _allowance(from, msg.caller);
        if (allowed < value) { return #err(#InsufficientAllowance); };
        _chargeFee(from, fee);
        _transfer(from, to, value);
        let allowed_new : Nat = allowed - value - fee;
        if (allowed_new != 0) {
            let allowance_from = Types.unwrap(allowances.get(from));
            allowance_from.put(msg.caller, allowed_new);
            allowances.put(from, allowance_from);
        } else {
            if (allowed != 0) {
                let allowance_from = Types.unwrap(allowances.get(from));
                allowance_from.delete(msg.caller);
                if (allowance_from.size() == 0) { allowances.delete(from); }
                else { allowances.put(from, allowance_from); };
            };
        };
        let txid = addRecord(?msg.caller, #transferFrom, from, to, value, fee, Time.now());
        return #ok(txid);
    };

    /// Allows spender to withdraw from your account multiple times, up to the value amount. 
    /// If this function is called again it overwrites the current allowance with value.
    public shared(msg) func approve(spender: Principal, value: Nat) : async TxReceipt {
        if(_balanceOf(msg.caller) < fee) { return #err(#InsufficientBalance); };
        _chargeFee(msg.caller, fee);
        let v = value + fee;
        if (value == 0 and Option.isSome(allowances.get(msg.caller))) {
            let allowance_caller = Types.unwrap(allowances.get(msg.caller));
            allowance_caller.delete(spender);
            if (allowance_caller.size() == 0) { allowances.delete(msg.caller); }
            else { allowances.put(msg.caller, allowance_caller); };
        } else if (value != 0 and Option.isNull(allowances.get(msg.caller))) {
            var temp = HashMap.HashMap<Principal, Nat>(1, Principal.equal, Principal.hash);
            temp.put(spender, v);
            allowances.put(msg.caller, temp);
        } else if (value != 0 and Option.isSome(allowances.get(msg.caller))) {
<<<<<<< HEAD
            let allowance_caller = Option.unwrap(allowances.get(msg.caller));
            allowance_caller.put(spender, v);
=======
            let allowance_caller = Types.unwrap(allowances.get(msg.caller));
            allowance_caller.put(spender, value);
>>>>>>> 499953ec
            allowances.put(msg.caller, allowance_caller);
        };
        let txid = addRecord(null, #approve, msg.caller, spender, v, fee, Time.now());
        return #ok(txid);
    };

    public query func logo() : async Text {
        return logo_;
    };

    public query func name() : async Text {
        return name_;
    };

    public query func symbol() : async Text {
        return symbol_;
    };

    public query func decimals() : async Nat8 {
        return decimals_;
    };

    public query func totalSupply() : async Nat {
        return totalSupply_;
    };

    public query func balanceOf(who: Principal) : async Nat {
        return _balanceOf(who);
    };

    public query func allowance(owner: Principal, spender: Principal) : async Nat {
        return _allowance(owner, spender);
    };

    public query func getMetadata() : async Metadata {
        return {
            logo = logo_;
            name = name_;
            symbol = symbol_;
            decimals = decimals_;
            totalSupply = totalSupply_;
            owner = owner_;
            fee = fee;
        };
    };

    /// Get transaction history size
    public query func historySize() : async Nat {
        return ops.size();
    };

    /// Get transaction by index.
    public query func getTransaction(index: Nat) : async TxRecord {
        return ops[index];
    };

    /// Get history
    public query func getTransactions(start: Nat, limit: Nat) : async [TxRecord] {
        var ret: [TxRecord] = [];
        var i = start;
        while(i < start + limit and i < ops.size()) {
            ret := Array.append(ret, [ops[i]]);
            i += 1;
        };
        return ret;
    };

    /*
    *   Optional interfaces:
    *       setLogo/setFee/setFeeTo/setOwner
    *       getUserTransactionsAmount/getUserTransactions
    *       getTokenInfo/getHolders/getUserApprovals
    */
    public shared(msg) func setLogo(logo: Text) {
        assert(msg.caller == owner_);
        logo_ := logo;
    };

    public shared(msg) func setFeeTo(to: Principal) {
        assert(msg.caller == owner_);
        feeTo := to;
    };

    public shared(msg) func setFee(_fee: Nat) {
        assert(msg.caller == owner_);
        fee := _fee;
    };

    public shared(msg) func setOwner(_owner: Principal) {
        assert(msg.caller == owner_);
        owner_ := _owner;
    };

    public query func getUserTransactionAmount(a: Principal) : async Nat {
        var res: Nat = 0;
        for (i in ops.vals()) {
            if (i.caller == ?a or i.from == a or i.to == a) {
                res += 1;
            };
        };
        return res;
    };

    public query func getUserTransactions(a: Principal, start: Nat, limit: Nat) : async [TxRecord] {
        var res: [TxRecord] = [];
        var index: Nat = 0;
        for (i in ops.vals()) {
            if (i.caller == ?a or i.from == a or i.to == a) {
                if(index >= start and index < start + limit) {
                    res := Array.append<TxRecord>(res, [i]);
                };
                index += 1;
            };
        };
        return res;
    };

    public type TokenInfo = {
        metadata: Metadata;
        feeTo: Principal;
        // status info
        historySize: Nat;
        deployTime: Time.Time;
        holderNumber: Nat;
        cycles: Nat;
    };
    public query func getTokenInfo(): async TokenInfo {
        {
            metadata = {
                logo = logo_;
                name = name_;
                symbol = symbol_;
                decimals = decimals_;
                totalSupply = totalSupply_;
                owner = owner_;
                fee = fee;
            };
            feeTo = feeTo;
            historySize = ops.size();
            deployTime = genesis.timestamp;
            holderNumber = balances.size();
            cycles = ExperimentalCycles.balance();
        }
    };

    public query func getHolders(start: Nat, limit: Nat) : async [(Principal, Nat)] {
        let temp =  Iter.toArray(balances.entries());
        func order (a: (Principal, Nat), b: (Principal, Nat)) : Order.Order {
            return Nat.compare(b.1, a.1);
        };
        let sorted = Array.sort(temp, order);
        let limit_: Nat = if(start + limit > temp.size()) {
            temp.size() - start
        } else {
            limit
        };
        let res = Array.init<(Principal, Nat)>(limit_, (owner_, 0));
        for (i in Iter.range(0, limit_ - 1)) {
            res[i] := sorted[i+start];
        };
        return Array.freeze(res);
    };

    public query func getAllowanceSize() : async Nat {
        var size : Nat = 0;
        for ((k, v) in allowances.entries()) {
            size += v.size();
        };
        return size;   
    };

    public query func getUserApprovals(who : Principal) : async [(Principal, Nat)] {
        switch (allowances.get(who)) {
            case (?allowance_who) {
                return Iter.toArray(allowance_who.entries());
            };
            case (_) {
                return [];
            };
        }
    };

    /*
    * upgrade functions
    */
    system func preupgrade() {
        balanceEntries := Iter.toArray(balances.entries());
        var size : Nat = allowances.size();
        var temp : [var (Principal, [(Principal, Nat)])] = Array.init<(Principal, [(Principal, Nat)])>(size, (owner_, []));
        size := 0;
        for ((k, v) in allowances.entries()) {
            temp[size] := (k, Iter.toArray(v.entries()));
            size += 1;
        };
        allowanceEntries := Array.freeze(temp);
    };

    system func postupgrade() {
        balances := HashMap.fromIter<Principal, Nat>(balanceEntries.vals(), 1, Principal.equal, Principal.hash);
        balanceEntries := [];
        for ((k, v) in allowanceEntries.vals()) {
            let allowed_temp = HashMap.fromIter<Principal, Nat>(v.vals(), 1, Principal.equal, Principal.hash);
            allowances.put(k, allowed_temp);
        };
        allowanceEntries := [];
    };
};<|MERGE_RESOLUTION|>--- conflicted
+++ resolved
@@ -187,13 +187,8 @@
             temp.put(spender, v);
             allowances.put(msg.caller, temp);
         } else if (value != 0 and Option.isSome(allowances.get(msg.caller))) {
-<<<<<<< HEAD
-            let allowance_caller = Option.unwrap(allowances.get(msg.caller));
+            let allowance_caller = Types.unwrap(allowances.get(msg.caller));
             allowance_caller.put(spender, v);
-=======
-            let allowance_caller = Types.unwrap(allowances.get(msg.caller));
-            allowance_caller.put(spender, value);
->>>>>>> 499953ec
             allowances.put(msg.caller, allowance_caller);
         };
         let txid = addRecord(null, #approve, msg.caller, spender, v, fee, Time.now());
